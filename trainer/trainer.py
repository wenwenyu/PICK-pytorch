# -*- coding: utf-8 -*-
# @Author: Wenwen Yu
# @Created Time: 7/12/2020 9:50 PM

import os
import numpy as np
from numpy import inf

import torch
import torch.distributed as dist
from torch.nn.parallel import DistributedDataParallel as DDP

from utils import inf_loop
from utils.metrics import MetricTracker, SpanBasedF1MetricTracker
from logger import TensorboardWriter
from utils.class_utils import iob_labels_vocab_cls
from utils.util import iob_tags_to_union_iob_tags


class Trainer:
    """
    Trainer class
    """

    def __init__(self, model, optimizer, config, data_loader,
                 valid_data_loader=None, lr_scheduler=None, max_len_step=None):
        '''

        :param model:
        :param optimizer:
        :param config:
        :param data_loader:
        :param valid_data_loader:
        :param lr_scheduler:
        :param max_len_step:  controls number of batches(steps) in each epoch.
        '''
        self.config = config
        self.distributed = config['distributed']
        if self.distributed:
            self.local_master = (config['local_rank'] == 0)
            self.global_master = (dist.get_rank() == 0)
        else:
            self.local_master = True
            self.global_master = True
        self.logger = config.get_logger('trainer', config['trainer']['log_verbosity']) if self.local_master else None

        # setup GPU device if available, move model into configured device
        self.device, self.device_ids = self._prepare_device(config['local_rank'], config['local_world_size'])
        self.model = model.to(self.device)

        self.optimizer = optimizer

        cfg_trainer = config['trainer']
        self.epochs = cfg_trainer['epochs']
        self.save_period = cfg_trainer['save_period']
        monitor_open = cfg_trainer['monitor_open']
        if monitor_open:
            self.monitor = cfg_trainer.get('monitor', 'off')
        else:
            self.monitor = 'off'

        # configuration to monitor model performance and save best
        if self.monitor == 'off':
            self.monitor_mode = 'off'
            self.monitor_best = 0
        else:
            self.monitor_mode, self.monitor_metric = self.monitor.split()
            assert self.monitor_mode in ['min', 'max']

            self.monitor_best = inf if self.monitor_mode == 'min' else -inf
            self.early_stop = cfg_trainer.get('early_stop', inf)
            self.early_stop = inf if self.early_stop == -1 else self.early_stop

        self.start_epoch = 1

        if self.local_master:
            self.checkpoint_dir = config.save_dir
            # setup visualization writer instance
            self.writer = TensorboardWriter(config.log_dir, self.logger, cfg_trainer['tensorboard'])

        # load checkpoint for resume training
        if config.resume is not None:
            self._resume_checkpoint(config.resume)

        # load checkpoint following load to multi-gpu, avoid 'module.' prefix
        if self.config['trainer']['sync_batch_norm'] and self.distributed:
            self.model = torch.nn.SyncBatchNorm.convert_sync_batchnorm(self.model)
<<<<<<< HEAD
        self.model = DDP(self.model, device_ids=self.device_ids, output_device=self.device_ids[0],
                        find_unused_parameters=True)
=======

        if self.distributed:
            self.model = DDP(self.model, device_ids=self.device_ids, output_device=self.device_ids[0],
                            find_unused_parameters=True)
>>>>>>> 95bf5159

        self.data_loader = data_loader
        if max_len_step is None:  # max length of iteration step of every epoch
            # epoch-based training
            self.len_step = len(self.data_loader)
        else:
            # iteration-based training
            self.data_loader = inf_loop(data_loader)
            self.len_step = max_len_step
        self.valid_data_loader = valid_data_loader
        self.do_validation = self.valid_data_loader is not None
        self.lr_scheduler = lr_scheduler

        log_step = self.config['trainer']['log_step_interval']
        self.log_step = log_step if log_step != -1 and 0 < log_step < self.len_step else int(
            np.sqrt(data_loader.batch_size))

        val_step_interval = self.config['trainer']['val_step_interval']
        # self.val_step_interval = val_step_interval if val_step_interval!= -1 and 0 < val_step_interval < self.len_step\
        #                                             else int(np.sqrt(data_loader.batch_size))
        self.val_step_interval = val_step_interval

        self.gl_loss_lambda = self.config['trainer']['gl_loss_lambda']

        self.train_loss_metrics = MetricTracker('loss', 'gl_loss', 'crf_loss',
                                                writer=self.writer if self.local_master else None)
        self.valid_f1_metrics = SpanBasedF1MetricTracker(iob_labels_vocab_cls)

    def train(self):
        """
        Full training logic, including train and validation.
        """

        if self.distributed:
            dist.barrier()  # Syncing machines before training

        not_improved_count = 0
        for epoch in range(self.start_epoch, self.epochs + 1):

            # ensure distribute worker sample different data,
            # set different random seed by passing epoch to sampler
            if self.distributed:
                self.data_loader.sampler.set_epoch(epoch)
            result_dict = self._train_epoch(epoch)

            # print logged informations to the screen
            if self.do_validation:
                val_result_dict = result_dict['val_result_dict']
                val_res = SpanBasedF1MetricTracker.dict2str(val_result_dict)
            else:
                val_res = ''
            # every epoch log information
            self.logger_info('[Epoch Validation] Epoch:[{}/{}] Total Loss: {:.6f} '
                             'GL_Loss: {:.6f} CRF_Loss: {:.6f} \n{}'.
                             format(epoch, self.epochs, result_dict['loss'],
                                    result_dict['gl_loss'] * self.gl_loss_lambda,
                                    result_dict['crf_loss'], val_res))

            # evaluate model performance according to configured metric, check early stop, and
            # save best checkpoint as model_best
            best = False
            if self.monitor_mode != 'off' and self.do_validation:
                best, not_improved_count = self._is_best_monitor_metric(best, not_improved_count, val_result_dict)
                if not_improved_count > self.early_stop:
                    self.logger_info("Validation performance didn\'t improve for {} epochs. "
                                     "Training stops.".format(self.early_stop))
                    break

            if epoch % self.save_period == 0:
                self._save_checkpoint(epoch, save_best=best)

    def _is_best_monitor_metric(self, best, not_improved_count, val_result_dict):
        '''
        monitor metric
        :param best:
        :param not_improved_count:
        :param val_result_dict:
        :return:
        '''
        entity_name, metric = self.monitor_metric.split('-')
        val_monitor_metric_res = val_result_dict[entity_name][metric]
        try:
            # check whether model performance improved or not, according to specified metric(monitor_metric)
            improved = (self.monitor_mode == 'min' and val_monitor_metric_res <= self.monitor_best) or \
                       (self.monitor_mode == 'max' and val_monitor_metric_res >= self.monitor_best)
        except KeyError:
            self.logger_warning("Warning: Metric '{}' is not found. "
                                "Model performance monitoring is disabled.".format(self.monitor_metric))
            self.monitor_mode = 'off'
            improved = False
        if improved:
            self.monitor_best = val_monitor_metric_res
            not_improved_count = 0
            best = True
        else:
            not_improved_count += 1
        return best, not_improved_count

    def _train_epoch(self, epoch):
        '''
        Training logic for an epoch
        :param epoch: Integer, current training epoch.
        :return: A log dict that contains average loss and metric in this epoch.
        '''
        self.model.train()
        self.train_loss_metrics.reset()
        ## step iteration start ##
        for step_idx, input_data_item in enumerate(self.data_loader):
            step_idx += 1
            for key, input_value in input_data_item.items():
                if input_value is not None and isinstance(input_value, torch.Tensor):
                    input_data_item[key] = input_value.to(self.device, non_blocking=True)
            if self.config['trainer']['anomaly_detection']:
                # This mode will increase the runtime and should only be enabled for debugging
                with torch.autograd.detect_anomaly():
                    self.optimizer.zero_grad()
                    # model forward
                    output = self.model(**input_data_item)
                    # calculate loss
                    gl_loss = output['gl_loss']
                    crf_loss = output['crf_loss']
                    total_loss = torch.sum(crf_loss) + self.gl_loss_lambda * torch.sum(gl_loss)
                    # backward
                    total_loss.backward()
                    # self.average_gradients(self.model)
                    self.optimizer.step()
            else:
                self.optimizer.zero_grad()
                # model forward
                output = self.model(**input_data_item)
                # calculate loss
                gl_loss = output['gl_loss']
                crf_loss = output['crf_loss']
                total_loss = torch.sum(crf_loss) + self.gl_loss_lambda * torch.sum(gl_loss)
                # backward
                total_loss.backward()
                # self.average_gradients(self.model)
                self.optimizer.step()

            # Use a barrier() to make sure that all process have finished forward and backward
            dist.barrier()
            #  obtain the sum of all total_loss at all processes
            dist.all_reduce(total_loss, op=dist.reduce_op.SUM)

            size = dist.get_world_size()
            gl_loss /= size  # averages gl_loss across the whole world
            crf_loss /= size  # averages crf_loss across the whole world

            # calculate average loss across the batch size
            avg_gl_loss = torch.mean(gl_loss)
            avg_crf_loss = torch.mean(crf_loss)
            avg_loss = avg_crf_loss + self.gl_loss_lambda * avg_gl_loss
            # update metrics
            self.writer.set_step((epoch - 1) * self.len_step + step_idx - 1) if self.local_master else None
            self.train_loss_metrics.update('loss', avg_loss.item())
            self.train_loss_metrics.update('gl_loss', avg_gl_loss.item() * self.gl_loss_lambda)
            self.train_loss_metrics.update('crf_loss', avg_crf_loss.item())

            # log messages
            if step_idx % self.log_step == 0:
                self.logger_info('Train Epoch:[{}/{}] Step:[{}/{}] Total Loss: {:.6f} GL_Loss: {:.6f} CRF_Loss: {:.6f}'.
                                 format(epoch, self.epochs, step_idx, self.len_step,
                                        avg_loss.item(), avg_gl_loss.item() * self.gl_loss_lambda, avg_crf_loss.item()))
                # self.writer.add_image('input', make_grid(data.cpu(), nrow=8, normalize=True))

            # do validation after val_step_interval iteration
            if self.do_validation and step_idx % self.val_step_interval == 0:
                val_result_dict = self._valid_epoch(epoch)
                self.logger_info('[Step Validation] Epoch:[{}/{}] Step:[{}/{}]  \n{}'.
                                 format(epoch, self.epochs, step_idx, self.len_step,
                                        SpanBasedF1MetricTracker.dict2str(val_result_dict)))

                # check if best metric, if true, then save as model_best checkpoint.
                best, not_improved_count = self._is_best_monitor_metric(False, 0, val_result_dict)
                if best:
                    self._save_checkpoint(epoch, best)

            # decide whether continue iter
            if step_idx == self.len_step + 1:
                break

        ## step iteration end ##

        # {'loss': avg_loss, 'gl_loss': avg_gl_loss, 'crf_loss': avg_crf_loss}
        log = self.train_loss_metrics.result()

        # do validation after training an epoch
        if self.do_validation:
            val_result_dict = self._valid_epoch(epoch)
            log['val_result_dict'] = val_result_dict

        if self.lr_scheduler is not None:
            self.lr_scheduler.step()

        return log

    def _valid_epoch(self, epoch):
        '''
         Validate after training an epoch or regular step, this is a time-consuming procedure if validation data is big.
        :param epoch: Integer, current training epoch.
        :return: A dict that contains information about validation
        '''

        self.model.eval()
        self.valid_f1_metrics.reset()
        with torch.no_grad():
            for step_idx, input_data_item in enumerate(self.valid_data_loader):
                for key, input_value in input_data_item.items():
                    if input_value is not None and isinstance(input_value, torch.Tensor):
                        input_data_item[key] = input_value.to(self.device, non_blocking=True)

                output = self.model(**input_data_item)
                logits = output['logits']
                new_mask = output['new_mask']
                if hasattr(self.model, 'module'):
                    #  List[(List[int], torch.Tensor)] contain the tag indices of the maximum likelihood tag sequence.
                    #  and the score of the viterbi path.
                    best_paths = self.model.module.decoder.crf_layer.viterbi_tags(logits, mask=new_mask,
                                                                                  logits_batch_first=True)
                else:
                    best_paths = self.model.decoder.crf_layer.viterbi_tags(logits, mask=new_mask,
                                                                           logits_batch_first=True)
                predicted_tags = []
                for path, score in best_paths:
                    predicted_tags.append(path)

                self.writer.set_step((epoch - 1) * len(self.valid_data_loader) + step_idx, 'valid') \
                    if self.local_master else None

                # calculate and update f1 metrics
                # (B, N*T, out_dim)
                predicted_tags_hard_prob = logits * 0
                for i, instance_tags in enumerate(predicted_tags):
                    for j, tag_id in enumerate(instance_tags):
                        predicted_tags_hard_prob[i, j, tag_id] = 1

                golden_tags = input_data_item['iob_tags_label']
                mask = input_data_item['mask']
                union_iob_tags = iob_tags_to_union_iob_tags(golden_tags, mask)

                dist.barrier()  #
                self.valid_f1_metrics.update(predicted_tags_hard_prob.long(), union_iob_tags, new_mask)

        # add histogram of model parameters to the tensorboard
        # for name, p in self.model.named_parameters():
        #     self.writer.add_histogram(name, p, bins='auto')

        f1_result_dict = self.valid_f1_metrics.result()

        # rollback to train mode
        self.model.train()

        return f1_result_dict

    def average_gradients(self, model):
        '''
        Gradient averaging
        :param model:
        :return:
        '''
        size = float(dist.get_world_size())
        for param in model.parameters():
            dist.all_reduce(param.grad.data, op=dist.reduce_op.SUM)
            param.grad.data /= size

    def logger_info(self, msg):
        self.logger.info(msg) if self.local_master else None

    def logger_warning(self, msg):
        self.logger.warning(msg) if self.local_master else None

    def _prepare_device(self, local_rank, local_world_size):
        '''
         setup GPU device if available, move model into configured device
        :param local_rank:
        :param local_world_size:
        :return:
        '''
        ngpu_per_process = torch.cuda.device_count() // local_world_size
        device_ids = list(range(local_rank * ngpu_per_process, (local_rank + 1) * ngpu_per_process))

        if torch.cuda.is_available() and local_rank != -1:
            torch.cuda.set_device(device_ids[0])  # device_ids[0] =local_rank if local_world_size = n_gpu per node
            device = 'cuda'
            self.logger_info(
                f"[Process {os.getpid()}] world_size = {dist.get_world_size()}, "
                + f"rank = {dist.get_rank()}, n_gpu/process = {ngpu_per_process}, device_ids = {device_ids}"
            )
        else:
            self.logger_warning('Training is using CPU!')
            device = 'cpu'
        device = torch.device(device)
        return device, device_ids

    def _save_checkpoint(self, epoch, save_best=False):
        '''
        Saving checkpoints
        :param epoch:  current epoch number
        :param save_best: if True, rename the saved checkpoint to 'model_best.pth'
        :return:
        '''
        # only local master process do save model
        if not self.local_master:
            return

        if hasattr(self.model, 'module'):
            arch = type(self.model.module).__name__
            state_dict = self.model.module.state_dict()
        else:
            arch = type(self.model).__name__
            state_dict = self.model.state_dict()
        state = {
            'arch': arch,
            'epoch': epoch,
            'state_dict': state_dict,
            'optimizer': self.optimizer.state_dict(),
            'monitor_best': self.monitor_best,
            'config': self.config
        }
        if save_best:
            best_path = str(self.checkpoint_dir / 'model_best.pth')
            torch.save(state, best_path)
            self.logger_info("Saving current best: model_best.pth ...")
        else:
            filename = str(self.checkpoint_dir / 'checkpoint-epoch{}.pth'.format(epoch))
            torch.save(state, filename)
            self.logger_info("Saving checkpoint: {} ...".format(filename))

    def _resume_checkpoint(self, resume_path):
        '''
        Resume from saved checkpoints
        :param resume_path: Checkpoint path to be resumed
        :return:
        '''
        resume_path = str(resume_path)
        self.logger_info("Loading checkpoint: {} ...".format(resume_path))
        # map_location = {'cuda:%d' % 0: 'cuda:%d' % self.config['local_rank']}
        checkpoint = torch.load(resume_path, map_location=self.device)
        self.start_epoch = checkpoint['epoch'] + 1
        self.monitor_best = checkpoint['monitor_best']

        # load architecture params from checkpoint.
        if checkpoint['config']['model_arch'] != self.config['model_arch']:
            self.logger_warning("Warning: Architecture configuration given in config file is different from that of "
                                "checkpoint. This may yield an exception while state_dict is being loaded.")
        self.model.load_state_dict(checkpoint['state_dict'])

        # load optimizer state from checkpoint only when optimizer type is not changed.
        if checkpoint['config']['optimizer']['type'] != self.config['optimizer']['type']:
            self.logger_warning("Warning: Optimizer type given in config file is different from that of checkpoint. "
                                "Optimizer parameters not being resumed.")
        else:
            self.optimizer.load_state_dict(checkpoint['optimizer'])

        self.logger_info("Checkpoint loaded. Resume training from epoch {}".format(self.start_epoch))<|MERGE_RESOLUTION|>--- conflicted
+++ resolved
@@ -85,15 +85,10 @@
         # load checkpoint following load to multi-gpu, avoid 'module.' prefix
         if self.config['trainer']['sync_batch_norm'] and self.distributed:
             self.model = torch.nn.SyncBatchNorm.convert_sync_batchnorm(self.model)
-<<<<<<< HEAD
-        self.model = DDP(self.model, device_ids=self.device_ids, output_device=self.device_ids[0],
-                        find_unused_parameters=True)
-=======
 
         if self.distributed:
             self.model = DDP(self.model, device_ids=self.device_ids, output_device=self.device_ids[0],
                             find_unused_parameters=True)
->>>>>>> 95bf5159
 
         self.data_loader = data_loader
         if max_len_step is None:  # max length of iteration step of every epoch
@@ -234,11 +229,14 @@
                 self.optimizer.step()
 
             # Use a barrier() to make sure that all process have finished forward and backward
-            dist.barrier()
-            #  obtain the sum of all total_loss at all processes
-            dist.all_reduce(total_loss, op=dist.reduce_op.SUM)
-
-            size = dist.get_world_size()
+            if self.distributed:
+                dist.barrier()
+                #  obtain the sum of all total_loss at all processes
+                dist.all_reduce(total_loss, op=dist.reduce_op.SUM)
+
+                size = dist.get_world_size()
+            else:
+                size = 1
             gl_loss /= size  # averages gl_loss across the whole world
             crf_loss /= size  # averages crf_loss across the whole world
 
@@ -334,7 +332,8 @@
                 mask = input_data_item['mask']
                 union_iob_tags = iob_tags_to_union_iob_tags(golden_tags, mask)
 
-                dist.barrier()  #
+                if self.distributed:
+                    dist.barrier()  #
                 self.valid_f1_metrics.update(predicted_tags_hard_prob.long(), union_iob_tags, new_mask)
 
         # add histogram of model parameters to the tensorboard
@@ -372,21 +371,44 @@
         :param local_world_size:
         :return:
         '''
-        ngpu_per_process = torch.cuda.device_count() // local_world_size
-        device_ids = list(range(local_rank * ngpu_per_process, (local_rank + 1) * ngpu_per_process))
-
-        if torch.cuda.is_available() and local_rank != -1:
-            torch.cuda.set_device(device_ids[0])  # device_ids[0] =local_rank if local_world_size = n_gpu per node
-            device = 'cuda'
-            self.logger_info(
-                f"[Process {os.getpid()}] world_size = {dist.get_world_size()}, "
-                + f"rank = {dist.get_rank()}, n_gpu/process = {ngpu_per_process}, device_ids = {device_ids}"
-            )
-        else:
-            self.logger_warning('Training is using CPU!')
-            device = 'cpu'
-        device = torch.device(device)
-        return device, device_ids
+        if self.distributed:
+            ngpu_per_process = torch.cuda.device_count() // local_world_size
+            device_ids = list(range(local_rank * ngpu_per_process, (local_rank + 1) * ngpu_per_process))
+
+            if torch.cuda.is_available() and local_rank != -1:
+                torch.cuda.set_device(device_ids[0])  # device_ids[0] =local_rank if local_world_size = n_gpu per node
+                device = 'cuda'
+                self.logger_info(
+                    f"[Process {os.getpid()}] world_size = {dist.get_world_size()}, "
+                    + f"rank = {dist.get_rank()}, n_gpu/process = {ngpu_per_process}, device_ids = {device_ids}"
+                )
+            else:
+                self.logger_warning('Training will be using CPU!')
+                device = 'cpu'
+            device = torch.device(device)
+            return device, device_ids
+        else:
+            n_gpu = torch.cuda.device_count()
+            n_gpu_use = local_world_size
+            if n_gpu_use > 0 and n_gpu == 0:
+                self.logger.warning("Warning: There\'s no GPU available on this machine,"
+                                    "training will be performed on CPU.")
+                n_gpu_use = 0
+            if n_gpu_use > n_gpu:
+                self.logger.warning("Warning: The number of GPU\'s configured to use is {}, but only {} are available "
+                                    "on this machine.".format(n_gpu_use, n_gpu))
+                n_gpu_use = n_gpu
+
+            list_ids = list(range(n_gpu_use))
+            if n_gpu_use > 0:
+                torch.cuda.set_device(list_ids[0])  # only use first available gpu as devices
+                self.logger_warning(f'Training is using GPU {list_ids[0]}!')
+                device = 'cuda'
+            else:
+                self.logger_warning('Training is using CPU!')
+                device = 'cpu'
+            device = torch.device(device)
+            return device, list_ids
 
     def _save_checkpoint(self, epoch, save_best=False):
         '''
